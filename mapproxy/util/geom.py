--- conflicted
+++ resolved
@@ -77,23 +77,9 @@
         geom_files = [geom_files]
     
     for geom_file in geom_files:
-<<<<<<< HEAD
-        with open(geom_file) as f:
-            polygons.extend(load_polygon_lines(f, source=geom_files))
-=======
         # open with utf-8-sig encoding to get rid of UTF8 BOM from MS Notepad
         with codecs.open(geom_file, encoding='utf-8-sig') as f:
-            for line in f:
-                geom = shapely.wkt.loads(line)
-                if geom.type == 'Polygon':
-                    polygons.append(geom)
-                elif geom.type == 'MultiPolygon':
-                    for p in geom:
-                        polygons.append(p)
-                else:
-                    log_config.warn('ignoring non-polygon geometry (%s) from %s',
-                        geom.type, geom_file)
->>>>>>> b70d8867
+            polygons.extend(load_polygon_lines(f, source=geom_files))
     
     mp = shapely.geometry.MultiPolygon(polygons)
     mp = simplify_geom(mp)
