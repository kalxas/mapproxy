--- conflicted
+++ resolved
@@ -1009,7 +1009,6 @@
             wal=wal,
         )
 
-<<<<<<< HEAD
     def _geopackage_cache(self, grid_conf, file_ext):
         from mapproxy.cache.geopackage import GeopackageCache, GeopackageLevelCache
         from mapproxy.srs import get_epsg_num
@@ -1048,7 +1047,7 @@
             return GeopackageCache(
                 gpkg_file_path, grid_conf.tile_grid(), table_name
             )
-=======
+
     def _s3_cache(self, grid_conf, file_ext):
         from mapproxy.cache.s3 import S3Cache
 
@@ -1074,7 +1073,6 @@
 
         return S3Cache(cache_dir, file_ext=file_ext, directory_layout=directory_layout,
             lock_timeout=lock_timeout, bucket_name=bucket_name, profile_name=profile_name)
->>>>>>> 4cb9a2b9
 
     def _sqlite_cache(self, grid_conf, file_ext):
         from mapproxy.cache.mbtiles import MBTilesLevelCache
